--- conflicted
+++ resolved
@@ -409,17 +409,8 @@
       - name: Tag revision for commit-specific URL
         if: env.IS_PREVIEW == 'true'
         run: |
-<<<<<<< HEAD
-          echo "🏷️ Creating tag for commit-specific URL"
-
-          # First, let's see what revisions exist
-          echo "Current revisions:"
-          gcloud run revisions list --service=${{ env.SERVICE_NAME }} --region=${{ env.REGION }} --project=${{ env.PROJECT_ID }}
-
-=======
           echo "Creating tag for commit-specific URL"
-          
->>>>>>> 340f0e73
+
           # Get the latest revision (the one we just created)
           echo "🔍 Getting latest revision for service: ${{ env.SERVICE_NAME }}"
           LATEST_REVISION=$(gcloud run revisions list \
@@ -430,13 +421,7 @@
             --limit=1)
 
           echo "Latest revision: $LATEST_REVISION"
-<<<<<<< HEAD
-
-          # Tag the latest revision to get a commit-specific URL
-          # First, set the revision to receive 0% traffic (if not already)
-          gcloud run services update-traffic ${{ env.SERVICE_NAME }} \
-=======
-          
+
           # Validate revision was found
           if [ -z "$LATEST_REVISION" ]; then
             echo "❌ Error: No latest revision found!"
@@ -444,13 +429,13 @@
             gcloud run revisions list --service=${{ env.SERVICE_NAME }} --region=${{ env.REGION }} --project=${{ env.PROJECT_ID }} --limit=5
             exit 1
           fi
-          
+
           # Clean up obfuscated output for better readability
           CLEAN_REVISION=$(echo "$LATEST_REVISION" | sed 's/\*\*\*/rhesis/g')
           if [ "$CLEAN_REVISION" != "$LATEST_REVISION" ]; then
             echo "📋 Cleaned revision name: $CLEAN_REVISION"
           fi
-          
+
           # Create a valid tag name (lowercase, alphanumeric + hyphens only)
           # Use GitHub actor (username) for more user-friendly URLs
           GITHUB_USER="${{ github.actor }}"
@@ -458,7 +443,7 @@
           TAG_NAME="$GITHUB_USER-${{ env.COMMIT_SHA }}"
           TAG_NAME=$(echo "$TAG_NAME" | tr '[:upper:]' '[:lower:]')
           echo "Using tag name: $TAG_NAME (user: ${{ github.actor }})"
-          
+
           # Tag the latest revision and set it to 0% traffic in a single command
           echo "Tagging revision with 0% traffic allocation..."
           echo "🔍 Debug tagging parameters:"
@@ -467,52 +452,34 @@
           echo "  - TAG_NAME: $TAG_NAME"
           echo "  - PROJECT_ID: ${{ env.PROJECT_ID }}"
           echo "  - REGION: ${{ env.REGION }}"
-          
+
           TRAFFIC_OUTPUT=$(gcloud run services update-traffic ${{ env.SERVICE_NAME }} \
->>>>>>> 340f0e73
             --to-revisions="$LATEST_REVISION=0" \
             --set-tags "$TAG_NAME=$LATEST_REVISION" \
             --project=${{ env.PROJECT_ID }} \
-<<<<<<< HEAD
-            --region=${{ env.REGION }}
-
-          # Then, create the tag for the commit-specific URL
-          gcloud run services update-traffic ${{ env.SERVICE_NAME }} \
-            --set-tags "${{ env.COMMIT_SHA }}=$LATEST_REVISION" \
-            --project=${{ env.PROJECT_ID }} \
-            --region=${{ env.REGION }}
-
-=======
             --region=${{ env.REGION }} 2>&1)
-          
+
           TRAFFIC_EXIT_CODE=$?
           echo "🔍 Traffic update exit code: $TRAFFIC_EXIT_CODE"
-          
+
           # Display cleaned output
           echo "$TRAFFIC_OUTPUT" | sed 's/\*\*\*/rhesis/g'
-          
+
           if [ $TRAFFIC_EXIT_CODE -ne 0 ]; then
             echo "❌ Traffic update failed!"
             exit 1
           fi
-          
->>>>>>> 340f0e73
+
           # Get the actual commit-specific URL from Cloud Run (includes random suffix)
           echo "Fetching tagged URL from Cloud Run..."
-          
+
           # Use a more reliable method to extract the tagged URL
           # First try with jq (more reliable)
           PREVIEW_URL=$(gcloud run services describe ${{ env.SERVICE_NAME }} \
             --project=${{ env.PROJECT_ID }} \
             --region=${{ env.REGION }} \
-<<<<<<< HEAD
-            --format="value(status.traffic[tag=${{ env.COMMIT_SHA }}].url)")
-
-          echo "🎉 Preview URL created: $PREVIEW_URL"
-
-=======
             --format="json" | jq -r --arg tag "$TAG_NAME" '.status.traffic[] | select(.tag == $tag) | .url' 2>/dev/null || echo "")
-          
+
           # Validate that we got a URL
           if [ -z "$PREVIEW_URL" ] || [ "$PREVIEW_URL" = "null" ]; then
             echo "Warning: Could not fetch tagged URL, retrying..."
@@ -522,7 +489,7 @@
               --region=${{ env.REGION }} \
               --format="json" | jq -r --arg tag "$TAG_NAME" '.status.traffic[] | select(.tag == $tag) | .url')
           fi
-          
+
           if [ -z "$PREVIEW_URL" ] || [ "$PREVIEW_URL" = "null" ]; then
             echo "Error: Failed to get preview URL after retry"
             echo "Debug: Available traffic entries:"
@@ -532,26 +499,20 @@
               --format="json" | jq -r '.status.traffic[] | "Tag: \(.tag // "none"), URL: \(.url)"'
             exit 1
           fi
-          
+
           echo "Preview URL created: $PREVIEW_URL"
-          
->>>>>>> 340f0e73
+
           # Output for use in other steps or jobs
           echo "PREVIEW_URL=$PREVIEW_URL" >> $GITHUB_ENV
 
           # Now redeploy with the correct environment variables
-<<<<<<< HEAD
-          echo "🔄 Updating frontend service with correct preview URL in environment variables..."
-
-=======
           echo "Updating frontend service with correct preview URL in environment variables..."
-          
+
           # Create a unique revision suffix to avoid conflicts
           TIMESTAMP=$(date +%s)
           REVISION_SUFFIX="${{ env.COMMIT_SHA }}-${TIMESTAMP: -4}"
           echo "Using revision suffix: $REVISION_SUFFIX"
-          
->>>>>>> 340f0e73
+
           gcloud run deploy ${{ env.SERVICE_NAME }} \
             --image=${{ env.IMAGE_NAME }}:${{ env.COMMIT_SHA }} \
             --project=${{ env.PROJECT_ID }} \
@@ -582,16 +543,16 @@
           NEXT_PUBLIC_AUTH0_SCOPE=${{ secrets.NEXT_PUBLIC_AUTH0_SCOPE }}
           EOF
           )"
-          
+
           # Update the service with the actual preview URLs
           echo "🔄 Updating frontend service with actual preview URLs..."
-          
+
           # Prepare environment variables for update
           echo "🔍 Debug backend URL inputs:"
           echo "  - inputs.backend_preview_url_encoded: '${{ inputs.backend_preview_url_encoded }}'"
           echo "  - secrets.NEXT_PUBLIC_API_BASE_URL: '${{ secrets.NEXT_PUBLIC_API_BASE_URL }}'"
           echo "  - secrets.BACKEND_URL: '${{ secrets.BACKEND_URL }}'"
-          
+
           # Check if we have a backend preview URL (encoded)
           if [ -n "${{ inputs.backend_preview_url_encoded }}" ]; then
             # Decode the base64 encoded backend URL
@@ -604,15 +565,15 @@
             echo "  - ⚠️ WARNING: No backend preview URL provided, using defaults"
             echo "  - This means frontend will NOT communicate with backend preview!"
           fi
-          
+
           echo "  - Final BACKEND_API_URL: '$BACKEND_API_URL'"
           echo "  - Final BACKEND_URL_VAR: '$BACKEND_URL_VAR'"
-          
+
           # Deploy a new revision with the correct environment variables
           # This revision will replace the tagged revision and receive the preview traffic
           FINAL_REVISION_SUFFIX="${{ env.COMMIT_SHA }}-final"
           echo "🚀 Deploying final revision with correct URLs: $FINAL_REVISION_SUFFIX"
-          
+
           gcloud run deploy ${{ env.SERVICE_NAME }} \
             --image=${{ env.IMAGE_NAME }}:${{ env.COMMIT_SHA }} \
             --project=${{ env.PROJECT_ID }} \
@@ -643,38 +604,19 @@
           NEXT_PUBLIC_AUTH0_SCOPE=${{ secrets.NEXT_PUBLIC_AUTH0_SCOPE }}
           EOF
           )"
-<<<<<<< HEAD
-
-          echo "✅ Frontend service updated with correct preview URL in environment variables"
-
-          # Add to job summary for easy access
-          echo "## 🚀 ⚠️ PREVIEW DEPLOYMENT - Frontend Service" >> $GITHUB_STEP_SUMMARY
-          echo "" >> $GITHUB_STEP_SUMMARY
-          echo "### 🏷️ Preview Details" >> $GITHUB_STEP_SUMMARY
-          echo "- **Type:** Preview Deployment (NOT Live Environment)" >> $GITHUB_STEP_SUMMARY
-          echo "- **Commit SHA:** \`${{ env.COMMIT_SHA }}\`" >> $GITHUB_STEP_SUMMARY
-          echo "- **Preview URL:** [$PREVIEW_URL]($PREVIEW_URL)" >> $GITHUB_STEP_SUMMARY
-          echo "" >> $GITHUB_STEP_SUMMARY
-          echo "### ⚠️ Important Notes" >> $GITHUB_STEP_SUMMARY
-          echo "- 🚫 **This is NOT the live ${{ env.ENVIRONMENT }} service**" >> $GITHUB_STEP_SUMMARY
-          echo "- 📊 **Receives 0% live traffic**" >> $GITHUB_STEP_SUMMARY
-          echo "- 🔗 **Only accessible via the tagged URL above**" >> $GITHUB_STEP_SUMMARY
-          echo "- 🧪 **For testing and review purposes only**" >> $GITHUB_STEP_SUMMARY
-=======
-          
+
           # Update the tag to point to the new revision with correct environment variables
           FINAL_REVISION="${{ env.SERVICE_NAME }}-$FINAL_REVISION_SUFFIX"
           echo "🏷️ Updating tag to point to final revision: $FINAL_REVISION"
-          
+
           gcloud run services update-traffic ${{ env.SERVICE_NAME }} \
             --set-tags "$TAG_NAME=$FINAL_REVISION" \
             --project=${{ env.PROJECT_ID }} \
             --region=${{ env.REGION }}
-          
+
           echo "✅ Tagged revision updated with correct environment variables"
-          
+
           echo "✅ Frontend service updated with correct preview URL in environment variables"
->>>>>>> 340f0e73
 
       - name: Output deployed service URL
         id: output_service_url
@@ -703,8 +645,6 @@
           echo "DEPLOYED_URL=$DEPLOYED_URL" >> $GITHUB_ENV
           echo "deployed_service_url=$DEPLOYED_URL" >> $GITHUB_OUTPUT
 
-<<<<<<< HEAD
-=======
       - name: Set actual service name
         id: set_service_name
         run: |
@@ -715,11 +655,10 @@
           else
             ACTUAL_SERVICE_NAME="${{ vars.APP_NAME }}-${SERVICE_TYPE}-${{ env.ENVIRONMENT }}"
           fi
-          
+
           echo "✅ Service name: $ACTUAL_SERVICE_NAME"
           echo "ACTUAL_SERVICE_NAME=$ACTUAL_SERVICE_NAME" >> $GITHUB_ENV
-          
->>>>>>> 340f0e73
+
       - name: Generate deployment summary
         uses: ./.github/actions/generate-deployment-summary
         with:
