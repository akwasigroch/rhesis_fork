--- conflicted
+++ resolved
@@ -204,7 +204,6 @@
       valueGetter: (_, row) => {
         const status = row.status?.name || row.attributes?.status;
         
-<<<<<<< HEAD
         // If status is Progress, show elapsed time from created_at
         if (status?.toLowerCase() === 'progress') {
           const createdAt = row.created_at;
@@ -218,38 +217,13 @@
         }
         
         // If status is completed, show total execution time
-=======
-        // For completed runs, show the final execution time
->>>>>>> 9514843a
         if (status?.toLowerCase() === 'completed') {
           const timeMs = row.attributes?.total_execution_time_ms;
           if (!timeMs) return '';
           return formatExecutionTime(timeMs);
         }
         
-<<<<<<< HEAD
         // For other statuses, return empty
-=======
-        // For in-progress runs, show elapsed time since start
-        if (status?.toLowerCase() === 'progress' || 
-            status?.toLowerCase() === 'in progress' || 
-            status?.toLowerCase() === 'running' ||
-            status?.toLowerCase() === 'in_progress') {
-          
-          // Look for timestamp fields in attributes first, then root level
-          const attributes = row.attributes || {};
-          const startTime = attributes.started_at || attributes.created_at || attributes.start_time || 
-                          attributes.execution_started_at || row.created_at || row.updated_at;
-          
-          if (!startTime) {
-            return 'Calculating...';
-          }
-          
-          const elapsedMs = getElapsedTime(startTime);
-          return formatExecutionTime(elapsedMs);
-        }
-        
->>>>>>> 9514843a
         return '';
       }
     },
