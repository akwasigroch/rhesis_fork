--- conflicted
+++ resolved
@@ -210,7 +210,6 @@
     <>
       {/* Action Buttons */}
       <Box sx={{ display: 'flex', gap: 2, mb: 3 }} suppressHydrationWarning>
-<<<<<<< HEAD
         <Button
           variant="outlined"
           startIcon={<ArrowBackIcon />}
@@ -218,18 +217,11 @@
         >
           Back
         </Button>
-        <Button
-          variant="contained"
-          color="primary"
-          startIcon={<PlayArrowIcon />}
-          onClick={() => setTestRunDrawerOpen(true)}
-=======
         <Tooltip
           title={
             totalTests === 0 ? 'Cannot execute a test set with 0 tests' : ''
           }
           arrow
->>>>>>> 8dee3790
         >
           <span>
             <Button
