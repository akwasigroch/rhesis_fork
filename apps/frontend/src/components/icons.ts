--- conflicted
+++ resolved
@@ -41,42 +41,26 @@
 export { default as ApiIcon } from '@mui/icons-material/ApiOutlined';
 
 // Common action icons
-<<<<<<< HEAD
-export { default as AddIcon } from '@mui/icons-material/Add';
-export { default as DeleteIcon } from '@mui/icons-material/Delete';
-export { default as CheckIcon } from '@mui/icons-material/Check';
-export { default as CheckCircleIcon } from '@mui/icons-material/CheckCircle';
-export { default as AddTaskIcon } from '@mui/icons-material/AddTask';
-export { default as CloseIcon } from '@mui/icons-material/Close';
-export { default as InfoIcon } from '@mui/icons-material/Info';
-export { default as SettingsIcon } from '@mui/icons-material/Settings';
-export { default as AssignmentIcon } from '@mui/icons-material/Assignment';
-
-// Common UI icons
-export { default as PersonIcon } from '@mui/icons-material/Person';
-export { default as DownloadIcon } from '@mui/icons-material/Download';
-export { default as ContentCopyIcon } from '@mui/icons-material/ContentCopy';
-export { default as ArrowBackIcon } from '@mui/icons-material/ArrowBack';
-export { default as ArrowOutwardIcon } from '@mui/icons-material/ArrowOutward';
-export { default as ClearIcon } from '@mui/icons-material/Clear';
-export { default as RefreshIcon } from '@mui/icons-material/Refresh';
-export { default as SendIcon } from '@mui/icons-material/Send';
-export { default as EmojiIcon } from '@mui/icons-material/EmojiEmotions';
-=======
 export { default as AddIcon } from '@mui/icons-material/AddOutlined';
 export { default as DeleteIcon } from '@mui/icons-material/DeleteOutlined';
 export { default as CheckIcon } from '@mui/icons-material/CheckOutlined';
+export { default as CheckCircleIcon } from '@mui/icons-material/CheckCircleOutlined';
+export { default as AddTaskIcon } from '@mui/icons-material/AddTaskOutlined';
 export { default as CloseIcon } from '@mui/icons-material/CloseOutlined';
 export { default as InfoIcon } from '@mui/icons-material/InfoOutlined';
 export { default as SettingsIcon } from '@mui/icons-material/SettingsOutlined';
+export { default as AssignmentIcon } from '@mui/icons-material/AssignmentOutlined';
 
 // Common UI icons
 export { default as PersonIcon } from '@mui/icons-material/PersonOutlined';
 export { default as DownloadIcon } from '@mui/icons-material/DownloadOutlined';
 export { default as ContentCopyIcon } from '@mui/icons-material/ContentCopyOutlined';
 export { default as ArrowBackIcon } from '@mui/icons-material/ArrowBackOutlined';
+export { default as ArrowOutwardIcon } from '@mui/icons-material/ArrowOutwardOutlined';
 export { default as ClearIcon } from '@mui/icons-material/ClearOutlined';
->>>>>>> 6022ab12
+export { default as RefreshIcon } from '@mui/icons-material/RefreshOutlined';
+export { default as SendIcon } from '@mui/icons-material/SendOutlined';
+export { default as EmojiIcon } from '@mui/icons-material/EmojiEmotionsOutlined';
 
 // Metric specific icons
 export { default as PrecisionManufacturingIcon } from '@mui/icons-material/PrecisionManufacturingOutlined';
