from rhesis.backend.app.models.test_set import TestSet
import uuid
from enum import Enum
from typing import List, Optional

from fastapi import APIRouter, Depends, HTTPException, Query, Response
from fastapi.responses import StreamingResponse
from pydantic import BaseModel
from sqlalchemy.orm import Session

from rhesis.backend.app import crud, models, schemas
from rhesis.backend.app.auth.decorators import check_resource_permission
from rhesis.backend.app.auth.permissions import ResourceAction
from rhesis.backend.app.auth.user_utils import require_current_user_or_token
from rhesis.backend.app.database import get_db
from rhesis.backend.app.dependencies import get_tenant_context, get_db_session, get_tenant_db_session
from rhesis.backend.app.models.user import User
from rhesis.backend.app.schemas.documents import Document
from rhesis.backend.app.services.document_handler import DocumentHandler
from rhesis.backend.app.services.prompt import get_prompts_for_test_set, prompts_to_csv
from rhesis.backend.app.services.test import (
    create_test_set_associations,
    remove_test_set_associations)
from rhesis.backend.app.services.test_set import (
    bulk_create_test_set,
    execute_test_set_on_endpoint,
    get_test_set_stats,
<<<<<<< HEAD
    get_test_set_test_stats)
=======
    get_test_set_test_stats,
    update_test_set_attributes,
)
>>>>>>> 7b22f42c
from rhesis.backend.app.utils.database_exceptions import handle_database_exceptions
from rhesis.backend.app.utils.decorators import with_count_header
from rhesis.backend.app.utils.schema_factory import create_detailed_schema
from rhesis.backend.logging import logger
from rhesis.backend.tasks import task_launcher
from rhesis.backend.tasks.test_set import generate_and_upload_test_set

# Create the detailed schema for TestSet and Test
TestSetDetailSchema = create_detailed_schema(schemas.TestSet, models.TestSet)
TestDetailSchema = create_detailed_schema(schemas.Test, models.Test)

router = APIRouter(
    prefix="/test_sets",
    tags=["test_sets"],
    responses={404: {"description": "Not found"}})


class StatsMode(str, Enum):
    ENTITY = "entity"
    RELATED_ENTITY = "related_entity"


# Schemas for test set generation
class GenerationSample(BaseModel):
    text: str
    behavior: str
    topic: str
    rating: Optional[int] = None
    feedback: Optional[str] = ""


class TestSetGenerationConfig(BaseModel):
    project_name: Optional[str] = None
    behaviors: List[str] = []
    purposes: List[str] = []
    test_type: str = "single_turn"
    response_generation: str = "prompt_only"
    test_coverage: str = "standard"
    tags: List[str] = []
    description: str = ""


class TestSetGenerationRequest(BaseModel):
    config: TestSetGenerationConfig
    samples: List[GenerationSample] = []
    synthesizer_type: str = "prompt"
    num_tests: Optional[int] = None
    batch_size: int = 20
    documents: Optional[List[Document]] = None


class TestSetGenerationResponse(BaseModel):
    task_id: str
    message: str
    estimated_tests: int


def resolve_test_set_or_raise(identifier: str, db: Session, organization_id: str = None) -> TestSet:
    """
    Helper function to resolve a test set by identifier and raise 404 if not found.

    Args:
        identifier: The test set identifier (UUID, nano_id, or slug)
        db: The database session
        organization_id: Organization ID for filtering

    Returns:
        The resolved TestSet

    Raises:
        HTTPException: 404 error if test set is not found
    """
    db_test_set = crud.resolve_test_set(identifier, db, organization_id)
    if db_test_set is None:
        raise HTTPException(status_code=404, detail="Test Set not found with provided identifier")
    return db_test_set


def build_generation_prompt(
    config: TestSetGenerationConfig, samples: List[GenerationSample]
) -> str:
    """
    Build a comprehensive prompt for test generation including sample ratings and feedback.

    Args:
        config: The generation configuration
        samples: List of samples with ratings and feedback

    Returns:
        A formatted prompt string for the synthesizer
    """
    if config.test_type == "single_turn":
        test_type_string = "Single interaction tests"
    else:
        test_type_string = "Multi-turn conversation tests"

    if config.response_generation == "prompt_only":
        output_format_string = "Generate only user inputs"
    else:
        output_format_string = "Generate both user inputs and expected responses"
    prompt_parts = [
        "Generate comprehensive tests based on the following configuration:",
        "",
        "PROJECT CONTEXT:",
        f"- Project: {config.project_name or 'General'}",
        f"- Test Behaviors: {', '.join(config.behaviors)}",
        f"- Test Purposes: {', '.join(config.purposes)}",
        f"- Key Topics: {', '.join(config.tags)}",
        f"- Test Type: {test_type_string}",
        f"- Output Format: {output_format_string}",
        "",
        "SPECIFIC REQUIREMENTS:",
        f"{config.description}",
        "",
    ]

    if samples:
        prompt_parts.extend(
            [
                "SAMPLE EVALUATION FEEDBACK:",
                "The following samples were generated and rated by the user. "
                "Use this feedback to improve the quality of new tests:",
                "",
            ]
        )

        for i, sample in enumerate(samples, 1):
            rating_text = f"{sample.rating}/5 stars" if sample.rating is not None else "Not rated"
            prompt_parts.extend(
                [
                    f"Sample {i}:",
                    f'  Text: "{sample.text}"',
                    f"  Behavior: {sample.behavior}",
                    f"  Topic: {sample.topic}",
                    f"  User Rating: {rating_text}",
                ]
            )

            if sample.feedback and sample.feedback.strip():
                prompt_parts.append(f'  User Feedback: "{sample.feedback}"')

            prompt_parts.append("")

        # Add guidance based on ratings
        rated_samples = [s for s in samples if s.rating is not None]
        if rated_samples:
            avg_rating = sum(s.rating for s in rated_samples) / len(rated_samples)
            prompt_parts.extend(
                [
                    "QUALITY GUIDANCE:",
                    f"- Average sample rating: {avg_rating:.1f}/5.0",
                ]
            )

            if avg_rating < 3.0:
                prompt_parts.append(
                    "- Focus on significant improvements based on the feedback provided"
                )
            elif avg_rating < 4.0:
                prompt_parts.append(
                    "- Make moderate improvements based on the feedback "
                    "while maintaining good aspects"
                )
            else:
                prompt_parts.append(
                    "- Maintain the high quality demonstrated in the samples while adding variety"
                )

            prompt_parts.append("")

    prompt_parts.extend(
        [
            "GENERATION INSTRUCTIONS:",
            "Generate tests that:",
            "1. Follow the same format and structure as the samples",
            "2. Address the specific behaviors and purposes listed",
            "3. Incorporate the feedback provided for similar quality improvements",
            "4. Cover the key topics mentioned in the configuration",
            "5. Maintain variety while staying focused on the requirements",
        ]
    )

    return "\n".join(prompt_parts)


def determine_test_count(config: TestSetGenerationConfig, requested_count: Optional[int]) -> int:
    """
    Determine the number of tests to generate based on coverage level and user request.

    Args:
        config: The generation configuration
        requested_count: User-requested test count (if any)

    Returns:
        Number of tests to generate
    """
    if requested_count is not None and requested_count > 0:
        return requested_count

    # Default counts based on coverage level
    coverage_mapping = {
        "focused": 100,
        "standard": 1000,
        "comprehensive": 5000,
    }

    return coverage_mapping.get(config.test_coverage, 1000)


@router.post("/generate", response_model=TestSetGenerationResponse)
async def generate_test_set(
    request: TestSetGenerationRequest,
    db: Session = Depends(get_tenant_db_session),
    current_user: User = Depends(require_current_user_or_token)):
    """
    Generate a test set using AI synthesizers with user configuration and sample feedback.

    This endpoint creates a comprehensive prompt from the user's configuration and sample
    ratings, then launches a Celery task to generate the full test set.

    Args:
        request: The generation request containing config, samples, and parameters
        db: Database session
        current_user: Current authenticated user

    Returns:
        Task information including task ID and estimated test count
    """
    try:
        # Validate request
        if not request.config.behaviors:
            raise HTTPException(status_code=400, detail="At least one behavior must be specified")

        if not request.config.description.strip():
            raise HTTPException(status_code=400, detail="Description is required")

        # Build the generation prompt from config and samples
        generation_prompt = build_generation_prompt(request.config, request.samples)

        # Determine test count
        test_count = determine_test_count(request.config, request.num_tests)

        # Launch the generation task
        task_result = task_launcher(
            generate_and_upload_test_set,
            request.synthesizer_type,  # First positional argument
            current_user=current_user,
            num_tests=test_count,
            batch_size=request.batch_size,
            prompt=generation_prompt,
            documents=[doc.dict() for doc in request.documents] if request.documents else None)

        logger.info(
            "Test set generation task launched",
            extra={
                "task_id": task_result.id,
                "user_id": current_user.id,
                "organization_id": current_user.organization_id,
                "synthesizer_type": request.synthesizer_type,
                "test_count": test_count,
                "sample_count": len(request.samples),
            })

        return TestSetGenerationResponse(
            task_id=task_result.id,
            message="Test set generation started. "
            f"You will be notified when {test_count} tests are ready.",
            estimated_tests=test_count)

    except HTTPException:
        raise
    except Exception as e:
        logger.error(f"Failed to start test set generation: {str(e)}", exc_info=True)
        raise HTTPException(
            status_code=500, detail=f"Failed to start test set generation: {str(e)}"
        )

    finally:
        # Cleanup documents regardless of success or failure
        if request.documents:
            handler = DocumentHandler()
            for doc in request.documents:
                if doc.path:
                    await handler.cleanup(doc.path)


@router.post("/bulk", response_model=schemas.TestSetBulkResponse)
async def create_test_set_bulk(
    test_set_data: schemas.TestSetBulkCreate,
    db: Session = Depends(get_tenant_db_session),
    current_user: User = Depends(require_current_user_or_token)):
    """
    Create a test set with multiple tests in a single operation.

    The input format should be:
    {
        "name": "Test Set Name",
        "description": "Optional description",
        "short_description": "Optional short description",
        "tests": [
            {
                "prompt": {
                    "content": "Prompt text",
                    "language_code": "en",
                    "demographic": "Optional demographic (e.g., 'Caucasian')",
                    "dimension": "Optional dimension (e.g., 'Ethnicity')",
                    "expected_response": "Optional expected response text"
                },
                "behavior": "Behavior name",
                "category": "Category name",
                "topic": "Topic name",
                "test_configuration": {}  # Optional test configuration,
                "metadata": {
                    "sources": [
                        {
                            "source": "doc1.pdf",
                            "name": "Document Name",
                            "description": "Document description",
                            "content": "Document content used for this test"
                        }
                    ],
                    "generated_by": "DocumentSynthesizer",
                    "context_index": 0,
                    "context_length": 1500
                }
            }
        ]
    }

    Notes:
    - demographic and dimension are optional fields that work together
    - If both demographic and dimension are provided, they will be properly associated
    - The dimension will be created first, then the demographic will be linked to it
    - expected_response is an optional field to specify the expected model response
    """
    try:
        test_set = bulk_create_test_set(
            db=db,
            test_set_data=test_set_data,
            organization_id=str(current_user.organization_id),
            user_id=str(current_user.id))
        return test_set
    except Exception as e:
        logger.error(f"Failed to create test set: {str(e)}", exc_info=True)
        raise HTTPException(status_code=500, detail=f"Failed to create test set: {str(e)}")


@router.post("/", response_model=schemas.TestSet)
@handle_database_exceptions(
    entity_name="test set", custom_unique_message="Test set with this name already exists"
)
async def create_test_set(
    test_set: schemas.TestSetCreate,
    db: Session = Depends(get_tenant_db_session),
    tenant_context=Depends(get_tenant_context),
    current_user: User = Depends(require_current_user_or_token)):
    """
    Create test set with optimized approach - no session variables needed.

    Performance improvements:
    - Completely bypasses database session variables
    - No SET LOCAL commands needed
    - No SHOW queries during entity creation
    - Direct tenant context injection
    """
    organization_id, user_id = tenant_context
    return crud.create_test_set(
        db=db, test_set=test_set, organization_id=organization_id, user_id=user_id
    )


@router.get("/", response_model=list[TestSetDetailSchema])
@with_count_header(model=models.TestSet)
async def read_test_sets(
    response: Response,
    skip: int = 0,
    limit: int = 10,
    sort_by: str = "created_at",
    sort_order: str = "desc",
    filter: str | None = Query(None, alias="$filter", description="OData filter expression"),
    has_runs: bool | None = Query(
        None, description="Filter test sets by whether they have test runs"
    ),
    db: Session = Depends(get_tenant_db_session),
    current_user: User = Depends(require_current_user_or_token)):
    """
    Get test sets with flexible filtering.

    Args:
        skip: Number of items to skip
        limit: Maximum number of items to return
        sort_by: Field to sort by
        sort_order: Sort order (asc/desc)
        filter: OData filter string (use $filter in the query)
        has_runs: Filter test sets by whether they have test runs.
                 If True, only return test sets that have associated test runs.
                 If False, only return test sets that don't have test runs.
                 If None/omitted, return all test sets.
        db: Database session
        current_user: Current user
    """
    from rhesis.backend.logging import logger

    logger.info(f"test_sets endpoint called with has_runs={has_runs}")

    return crud.get_test_sets(
        db=db,
        skip=skip,
        limit=limit,
        sort_by=sort_by,
        sort_order=sort_order,
        filter=filter,
        has_runs=has_runs,
        organization_id=str(current_user.organization_id))


@router.get("/stats", response_model=schemas.EntityStats)
def generate_test_set_stats(
    top: Optional[int] = None,
    months: Optional[int] = 6,
    mode: StatsMode = StatsMode.ENTITY,
    db: Session = Depends(get_tenant_db_session),
    current_user: User = Depends(require_current_user_or_token)):
    """Get statistics about test sets and their tests

    Args:
        top: Optional number of top items to show per dimension
        months: Number of months to include in historical stats (default: 6)
        mode: Stats mode to use - either 'entity' (default) or 'related_entity'
        db: Database session
        current_user: Current user
    """
    if mode == StatsMode.ENTITY:
        return get_test_set_stats(
            db=db, current_user_organization_id=current_user.organization_id, top=top, months=months
        )
    else:
        return get_test_set_test_stats(
            db=db,
            test_set_id=None,  # No test set ID means get stats for all tests
            current_user_organization_id=current_user.organization_id,
            top=top,
            months=months)


@router.get("/{test_set_identifier}", response_model=TestSetDetailSchema)
@check_resource_permission(TestSet, ResourceAction.READ)
async def read_test_set(
    test_set_identifier: str,
    db: Session = Depends(get_tenant_db_session),
    tenant_context=Depends(get_tenant_context),
    current_user: User = Depends(require_current_user_or_token)):
    organization_id, user_id = tenant_context
    return resolve_test_set_or_raise(test_set_identifier, db, organization_id)


@router.delete("/{test_set_id}", response_model=schemas.TestSet)
@check_resource_permission(TestSet, ResourceAction.DELETE)
async def delete_test_set(
    test_set_id: uuid.UUID,
    db: Session = Depends(get_tenant_db_session),
    tenant_context=Depends(get_tenant_context),
    current_user: User = Depends(require_current_user_or_token)):
    organization_id, user_id = tenant_context
    db_test_set = crud.delete_test_set(db, test_set_id=test_set_id, organization_id=organization_id, user_id=user_id)
    if db_test_set is None:
        raise HTTPException(status_code=404, detail="Test Set not found")
    return db_test_set


@router.put("/{test_set_id}", response_model=schemas.TestSet)
@check_resource_permission(TestSet, ResourceAction.UPDATE)
@handle_database_exceptions(
    entity_name="test set", custom_unique_message="Test set with this name already exists"
)
async def update_test_set(
    test_set_id: uuid.UUID,
    test_set: schemas.TestSetUpdate,
    db: Session = Depends(get_tenant_db_session),
    tenant_context=Depends(get_tenant_context),
    current_user: User = Depends(require_current_user_or_token)):
    """
    Update test_set with optimized approach - no session variables needed.

    Performance improvements:
    - Completely bypasses database session variables
    - No SET LOCAL commands needed
    - No SHOW queries during update
    - Direct tenant context injection
    """
    organization_id, user_id = tenant_context
    db_test_set = crud.update_test_set(
        db,
        test_set_id=test_set_id,
        test_set=test_set,
        organization_id=organization_id,
        user_id=user_id)
    if db_test_set is None:
        raise HTTPException(status_code=404, detail="Test Set not found")

    try:
        update_test_set_attributes(db=db, test_set_id=str(test_set_id))
    except Exception as e:
        logger.warning(f"Failed to regenerate test set attributes for {test_set_id}: {e}")

    return db_test_set


@router.get("/{test_set_identifier}/download", response_class=StreamingResponse)
def download_test_set_prompts(
    test_set_identifier: str,
    db: Session = Depends(get_tenant_db_session),
    tenant_context=Depends(get_tenant_context),  # SECURITY: Extract tenant context
    current_user: User = Depends(require_current_user_or_token)):
    try:
        # Resolve test set
        db_test_set = resolve_test_set_or_raise(test_set_identifier, db)

        # Get prompts with organization filtering (SECURITY CRITICAL)
        organization_id, user_id = tenant_context  # SECURITY: Get tenant context
        prompts = get_prompts_for_test_set(db, db_test_set.id, organization_id)

        # Check if prompts list is empty before trying to create CSV
        if not prompts:
            raise HTTPException(
                status_code=404, detail=f"No prompts found in test set: {test_set_identifier}"
            )

        csv_data = prompts_to_csv(prompts)

        response = StreamingResponse(iter([csv_data]), media_type="text/csv")
        response.headers["Content-Disposition"] = (
            f"attachment; filename=test_set_{test_set_identifier}.csv"
        )
        return response

    except HTTPException:
        raise
    except Exception as e:
        raise HTTPException(
            status_code=500,
            detail=f"Failed to download test set prompts for {test_set_identifier}: {str(e)}")


@router.get("/{test_set_identifier}/prompts", response_model=list[schemas.PromptView])
def get_test_set_prompts(
    test_set_identifier: str,
    db: Session = Depends(get_tenant_db_session),
    tenant_context=Depends(get_tenant_context),  # SECURITY: Extract tenant context
    current_user: User = Depends(require_current_user_or_token)):
    db_test_set = resolve_test_set_or_raise(test_set_identifier, db)
    organization_id, user_id = tenant_context  # SECURITY: Get tenant context
    return get_prompts_for_test_set(db, db_test_set.id, organization_id)


@router.get("/{test_set_identifier}/tests", response_model=list[TestDetailSchema])
async def get_test_set_tests(
    test_set_identifier: str,
    response: Response,
    skip: int = 0,
    limit: int = 10,
    order_by: str = "created_at",
    order: str = "desc",
    filter: str | None = Query(None, alias="$filter", description="OData filter expression"),
    db: Session = Depends(get_tenant_db_session),
    current_user: User = Depends(require_current_user_or_token)):
    """Get all tests associated with a test set."""
    db_test_set = resolve_test_set_or_raise(test_set_identifier, db)
    items, count = crud.get_test_set_tests(
        db=db,
        test_set_id=db_test_set.id,
        skip=skip,
        limit=limit,
        sort_by=order_by,
        sort_order=order,
        filter=filter)

    response.headers["X-Total-Count"] = str(count)
    return items  # FastAPI handles serialization based on response_model


@router.post("/{test_set_identifier}/execute/{endpoint_id}")
async def execute_test_set(
    test_set_identifier: str,
    endpoint_id: uuid.UUID,
    test_configuration_attributes: schemas.TestSetExecutionRequest = None,
    db: Session = Depends(get_tenant_db_session),
    current_user: User = Depends(require_current_user_or_token)):
    """Submit a test set for execution against an endpoint."""
    try:
        # Extract test configuration attributes from request body, default to Parallel mode
        attributes = None
        if test_configuration_attributes and test_configuration_attributes.execution_options:
            attributes = test_configuration_attributes.execution_options

        result = execute_test_set_on_endpoint(
            db=db,
            test_set_identifier=test_set_identifier,
            endpoint_id=endpoint_id,
            current_user=current_user,
            test_configuration_attributes=attributes)
        return result

    except ValueError as e:
        raise HTTPException(status_code=400, detail=str(e))
    except PermissionError as e:
        raise HTTPException(status_code=403, detail=str(e))
    except Exception as e:
        logger.error(f"Unexpected error in test set execution: {str(e)}", exc_info=True)
        raise HTTPException(
            status_code=500, detail=f"Failed to submit test set execution: {str(e)}"
        )


@router.get("/{test_set_identifier}/stats", response_model=schemas.EntityStats)
def generate_test_set_test_stats(
    test_set_identifier: str,
    top: Optional[int] = None,
    months: Optional[int] = 6,
    mode: StatsMode = StatsMode.ENTITY,
    db: Session = Depends(get_tenant_db_session),
    current_user: User = Depends(require_current_user_or_token)):
    """Get statistics about tests in a specific test set

    Args:
        test_set_identifier: The identifier of the test set
        top: Optional number of top items to show per dimension
        months: Number of months to include in historical stats (default: 6)
        mode: Stats mode to use - either 'entity' (default) or 'related_entity'
        db: Database session
        current_user: Current user
    """
    db_test_set = resolve_test_set_or_raise(test_set_identifier, db)

    if mode == StatsMode.ENTITY:
        return get_test_set_stats(
            db=db, current_user_organization_id=current_user.organization_id, top=top, months=months
        )
    else:
        return get_test_set_test_stats(
            db=db,
            test_set_id=str(db_test_set.id),
            current_user_organization_id=current_user.organization_id,
            top=top,
            months=months)


@router.get("/{test_set_identifier}/prompts/download")
def download_test_set_prompts_csv(
    test_set_identifier: str,
    db: Session = Depends(get_tenant_db_session),
    tenant_context=Depends(get_tenant_context),  # SECURITY: Extract tenant context
    current_user: User = Depends(require_current_user_or_token)):
    try:
        # Resolve test set
        db_test_set = resolve_test_set_or_raise(test_set_identifier, db)

        # Get prompts with organization filtering (SECURITY CRITICAL)
        organization_id, user_id = tenant_context  # SECURITY: Get tenant context
        prompts = get_prompts_for_test_set(db, db_test_set.id, organization_id)

        try:
            csv_data = prompts_to_csv(prompts)
        except ValueError:
            raise HTTPException(
                status_code=404, detail=f"No prompts found in test set: {test_set_identifier}"
            )

        # Return CSV file
        return Response(
            content=csv_data,
            media_type="text/csv",
            headers={
                "Content-Disposition": "attachment; "
                f'filename="test_set_{test_set_identifier}_prompts.csv"'
            })
    except HTTPException:
        raise
    except Exception as e:
        raise HTTPException(
            status_code=500, detail=f"Failed to download test set prompts: {str(e)}"
        )


@router.post("/{test_set_id}/associate", response_model=schemas.TestSetBulkAssociateResponse)
async def associate_tests_with_test_set(
    test_set_id: uuid.UUID,
    request: schemas.TestSetBulkAssociateRequest,
    db: Session = Depends(get_tenant_db_session),
    current_user: User = Depends(require_current_user_or_token)):
    """
    Associate multiple existing tests with a test set in a single operation.
    """
    result = create_test_set_associations(
        db=db,
        test_set_id=str(test_set_id),
        test_ids=[str(test_id) for test_id in request.test_ids],
        organization_id=str(current_user.organization_id),
        user_id=str(current_user.id))

    if not result["success"]:
        error_detail = {"message": result["message"], "metadata": result["metadata"]}
        raise HTTPException(status_code=400, detail=error_detail)

    return result


@router.post("/{test_set_id}/disassociate", response_model=schemas.TestSetBulkDisassociateResponse)
async def disassociate_tests_from_test_set(
    test_set_id: uuid.UUID,
    request: schemas.TestSetBulkDisassociateRequest,
    db: Session = Depends(get_tenant_db_session),
    current_user: User = Depends(require_current_user_or_token)):
    """
    Remove associations between tests and a test set in a single operation.

    The input format should be:
    {
        "test_ids": ["uuid1", "uuid2", "uuid3"]
    }

    Notes:
    - All tests must exist in the database
    - The test set must exist in the database
    - Test associations will be removed in a single operation
    - If a test is not associated, it will be ignored
    """
    # Use the service method to handle the disassociation
    result = remove_test_set_associations(
        db=db,
        test_set_id=str(test_set_id),
        test_ids=[str(test_id) for test_id in request.test_ids],
        organization_id=str(current_user.organization_id),
        user_id=str(current_user.id))

    if not result["success"]:
        raise HTTPException(status_code=400, detail=result["message"])

    return schemas.TestSetBulkDisassociateResponse(
        success=result["success"],
        total_tests=result["total_tests"],
        removed_associations=result["removed_associations"],
        message=result["message"])<|MERGE_RESOLUTION|>--- conflicted
+++ resolved
@@ -25,13 +25,9 @@
     bulk_create_test_set,
     execute_test_set_on_endpoint,
     get_test_set_stats,
-<<<<<<< HEAD
-    get_test_set_test_stats)
-=======
     get_test_set_test_stats,
     update_test_set_attributes,
 )
->>>>>>> 7b22f42c
 from rhesis.backend.app.utils.database_exceptions import handle_database_exceptions
 from rhesis.backend.app.utils.decorators import with_count_header
 from rhesis.backend.app.utils.schema_factory import create_detailed_schema
