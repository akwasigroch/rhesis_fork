import datetime
from typing import Dict, List, Optional, Union
from uuid import UUID

from pydantic import BaseModel, Field

from rhesis.backend.app.constants import EntityType

from .base import Base
from .emoji_reaction import EmojiReaction


class CommentBase(Base):
    """Base Comment schema with common fields"""

    content: str = Field(..., description="The comment content")
    emojis: Optional[Dict[str, List[EmojiReaction]]] = Field(
        default_factory=dict,
        description="Emoji reactions stored as {emoji_character: [list_of_user_reactions]}. "
        "Example: {'🚀': [{'user_id': 'uuid1', 'user_name': 'John'}], "
        "'👍': [{'user_id': 'uuid2', 'user_name': 'Jane'}]}",
    )
    entity_id: UUID = Field(..., description="ID of the entity this comment belongs to")
    entity_type: EntityType = Field(
        ...,
<<<<<<< HEAD
        description="Type of entity: 'Test', 'TestSet', 'TestRun', 'TestResult', 'Metric', 'Model', 'Prompt', 'Behavior', 'Category', 'Task'",
=======
        description=(
            "Type of entity: 'Test', 'TestSet', 'TestRun', 'TestResult', 'Metric', "
            "'Model', 'Prompt', 'Behavior', 'Category', 'Task'"
        ),
>>>>>>> cce9e526
    )


class CommentCreate(BaseModel):
    """Schema for creating a new comment"""

    content: str = Field(..., description="The comment content")

    entity_id: UUID = Field(..., description="ID of the entity this comment belongs to")
    entity_type: EntityType = Field(
        ...,
<<<<<<< HEAD
        description="Type of entity: 'Test', 'TestSet', 'TestRun', 'TestResult', 'Metric', 'Model', 'Prompt', 'Behavior', 'Category', 'Task'",
=======
        description=(
            "Type of entity: 'Test', 'TestSet', 'TestRun', 'TestResult', 'Metric', "
            "'Model', 'Prompt', 'Behavior', 'Category', 'Task'"
        ),
>>>>>>> cce9e526
    )

    class Config:
        from_attributes = True


class CommentUpdate(BaseModel):
    """Schema for updating an existing comment"""

    content: Optional[str] = None

    class Config:
        from_attributes = True


class Comment(CommentBase):
    """Full Comment schema with all fields"""

    id: UUID
    user_id: UUID
    organization_id: Optional[UUID] = None
    created_at: Union[datetime.datetime, str]
    updated_at: Union[datetime.datetime, str]

    class Config:
        from_attributes = True<|MERGE_RESOLUTION|>--- conflicted
+++ resolved
@@ -23,14 +23,10 @@
     entity_id: UUID = Field(..., description="ID of the entity this comment belongs to")
     entity_type: EntityType = Field(
         ...,
-<<<<<<< HEAD
-        description="Type of entity: 'Test', 'TestSet', 'TestRun', 'TestResult', 'Metric', 'Model', 'Prompt', 'Behavior', 'Category', 'Task'",
-=======
         description=(
             "Type of entity: 'Test', 'TestSet', 'TestRun', 'TestResult', 'Metric', "
             "'Model', 'Prompt', 'Behavior', 'Category', 'Task'"
         ),
->>>>>>> cce9e526
     )
 
 
@@ -42,14 +38,10 @@
     entity_id: UUID = Field(..., description="ID of the entity this comment belongs to")
     entity_type: EntityType = Field(
         ...,
-<<<<<<< HEAD
-        description="Type of entity: 'Test', 'TestSet', 'TestRun', 'TestResult', 'Metric', 'Model', 'Prompt', 'Behavior', 'Category', 'Task'",
-=======
         description=(
             "Type of entity: 'Test', 'TestSet', 'TestRun', 'TestResult', 'Metric', "
             "'Model', 'Prompt', 'Behavior', 'Category', 'Task'"
         ),
->>>>>>> cce9e526
     )
 
     class Config:
