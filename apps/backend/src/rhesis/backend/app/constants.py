from enum import Enum


<<<<<<< HEAD
# Entity Types Enum
=======
# Entity Types Enum - Unified for all entities including comments
>>>>>>> 16853ccc
class EntityType(Enum):
    GENERAL = "General"
    TEST = "Test"
    TEST_SET = "TestSet"
    TEST_RUN = "TestRun"
    TEST_RESULT = "TestResult"
    METRIC = "Metric"
    MODEL = "Model"
    PROMPT = "Prompt"
    BEHAVIOR = "Behavior"
    CATEGORY = "Category"
    TOPIC = "Topic"
    DIMENSION = "Dimension"
    DEMOGRAPHIC = "Demographic"

<<<<<<< HEAD

# Comment Entity Types Enum
class CommentEntityType(Enum):
    TEST = "test"
    TEST_SET = "test_set"
    TEST_RUN = "test_run"
    METRIC = "metric"
    MODEL = "model"
    PROMPT = "prompt"
    BEHAVIOR = "behavior"
    CATEGORY = "category"

=======
>>>>>>> 16853ccc
    @classmethod
    def get_value(cls, entity_type):
        """Get the string value of an entity type"""
        if isinstance(entity_type, cls):
            return entity_type.value
        return entity_type


# Error messages
ERROR_INVALID_UUID = "Invalid UUID format in input parameters: {error}"
ERROR_TEST_SET_NOT_FOUND = "Test set with ID {test_set_id} not found"
ERROR_ENTITY_NOT_FOUND = "{entity} with ID {entity_id} not found"
ERROR_BULK_CREATE_FAILED = "Failed to create {entity}: {error}"
ERROR_ASSOCIATION_FAILED = "An error occurred while creating test set associations: {error}"
ERROR_DISASSOCIATION_FAILED = "Failed to remove test set associations: {error}"

# Success messages
SUCCESS_ASSOCIATIONS_CREATED = "Successfully associated {count} new test{plural}"
SUCCESS_ASSOCIATIONS_REMOVED = "Successfully removed {count} test associations"

# Default values
DEFAULT_BATCH_SIZE = 100
DEFAULT_PRIORITY = 1<|MERGE_RESOLUTION|>--- conflicted
+++ resolved
@@ -1,11 +1,7 @@
 from enum import Enum
 
 
-<<<<<<< HEAD
-# Entity Types Enum
-=======
 # Entity Types Enum - Unified for all entities including comments
->>>>>>> 16853ccc
 class EntityType(Enum):
     GENERAL = "General"
     TEST = "Test"
@@ -21,21 +17,6 @@
     DIMENSION = "Dimension"
     DEMOGRAPHIC = "Demographic"
 
-<<<<<<< HEAD
-
-# Comment Entity Types Enum
-class CommentEntityType(Enum):
-    TEST = "test"
-    TEST_SET = "test_set"
-    TEST_RUN = "test_run"
-    METRIC = "metric"
-    MODEL = "model"
-    PROMPT = "prompt"
-    BEHAVIOR = "behavior"
-    CATEGORY = "category"
-
-=======
->>>>>>> 16853ccc
     @classmethod
     def get_value(cls, entity_type):
         """Get the string value of an entity type"""
