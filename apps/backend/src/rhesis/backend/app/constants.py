from enum import Enum


# Entity Types Enum - Unified for all entities including comments
class EntityType(Enum):
    GENERAL = "General"
    TEST = "Test"
    TEST_SET = "TestSet"
    TEST_RUN = "TestRun"
    TEST_RESULT = "TestResult"
    METRIC = "Metric"
    MODEL = "Model"
    PROMPT = "Prompt"
    BEHAVIOR = "Behavior"
    CATEGORY = "Category"
    TOPIC = "Topic"
    DIMENSION = "Dimension"
    DEMOGRAPHIC = "Demographic"
    TASK = "Task"
<<<<<<< HEAD
    PROJECT = "Project"
=======
    SOURCE = "Source"
>>>>>>> 7b22f42c

    @classmethod
    def get_value(cls, entity_type):
        """Get the string value of an entity type"""
        if isinstance(entity_type, cls):
            return entity_type.value
        return entity_type


# Error messages
ERROR_INVALID_UUID = "Invalid UUID format in input parameters: {error}"
ERROR_TEST_SET_NOT_FOUND = "Test set with ID {test_set_id} not found"
ERROR_ENTITY_NOT_FOUND = "{entity} with ID {entity_id} not found"
ERROR_BULK_CREATE_FAILED = "Failed to create {entity}: {error}"
ERROR_ASSOCIATION_FAILED = "An error occurred while creating test set associations: {error}"
ERROR_DISASSOCIATION_FAILED = "Failed to remove test set associations: {error}"

# Success messages
SUCCESS_ASSOCIATIONS_CREATED = "Successfully associated {count} new test{plural}"
SUCCESS_ASSOCIATIONS_REMOVED = "Successfully removed {count} test associations"

# Default values
DEFAULT_BATCH_SIZE = 100
DEFAULT_PRIORITY = 1<|MERGE_RESOLUTION|>--- conflicted
+++ resolved
@@ -17,11 +17,8 @@
     DIMENSION = "Dimension"
     DEMOGRAPHIC = "Demographic"
     TASK = "Task"
-<<<<<<< HEAD
     PROJECT = "Project"
-=======
     SOURCE = "Source"
->>>>>>> 7b22f42c
 
     @classmethod
     def get_value(cls, entity_type):
