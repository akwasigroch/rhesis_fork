--- conflicted
+++ resolved
@@ -275,7 +275,6 @@
     organization_id: str = None,
     user_id: str = None,
 ) -> List[models.Behavior]:
-<<<<<<< HEAD
     """Get behaviors with comments loaded for comment_count property"""
     return get_items_detail_with_comments(
         db,
@@ -288,11 +287,6 @@
         None,
         organization_id,
         user_id,
-=======
-    """Get behaviors with optimized approach - no session variables needed."""
-    return get_items(
-        db, models.Behavior, skip, limit, sort_by, sort_order, filter, organization_id, user_id
->>>>>>> cce9e526
     )
 
 
